[build-system]
requires = ["setuptools>=45", "wheel"]
build-backend = "setuptools.build_meta"

[project]
name = "py-cid"
version = "0.4.0"
description = "Self-describing content-addressed identifiers for distributed systems"
readme = "README.rst"
license = "MIT"
authors = [
    {name = "Dhruv Baldawa", email = "dhruv@dhruvb.com"}
]
maintainers = [
    {name = "Dhruv Baldawa", email = "dhruv@dhruvb.com"},
    {name = "acul71"},
    {name = "pacrob", email = "pacrob-py-libp2p@protonmail.com"}
]
keywords = ["cid", "ipfs", "ipld", "content-addressed", "multihash", "multibase", "multicodec"]
classifiers = [
    "Development Status :: 2 - Pre-Alpha",
    "Intended Audience :: Developers",

    "Natural Language :: English",
    "Programming Language :: Python :: 3",
    "Programming Language :: Python :: 3.10",
    "Programming Language :: Python :: 3.11",
    "Programming Language :: Python :: 3.12",
    "Programming Language :: Python :: 3.13",
    "Programming Language :: Python :: 3.14",
]
requires-python = ">=3.10"
dependencies = [
<<<<<<< HEAD
    "py-multibase>=2.0.0,<3.0.0",
    "py-multicodec>=1.0.0",
=======
    "py-multibase>=1.0.0",
    "py-multicodec>=0.3.0",
>>>>>>> 99724e93
    "morphys>=1.0,<2.0",
    "py-multihash>=3.0.0",
]

[project.urls]
Homepage = "https://github.com/ipld/py-cid"
Documentation = "https://py-cid.readthedocs.io"
Repository = "https://github.com/ipld/py-cid"
"Bug Tracker" = "https://github.com/ipld/py-cid/issues"

[project.optional-dependencies]
dev = [
    "pytest>=7.0.0",
    "pytest-cov>=4.0.0",
    "pytest-runner>=6.0.0",
    "hypothesis>=6.0.0",
    "coverage>=7.0.0",
    "sphinx>=7.0.0",
    "watchdog[watchmedo]>=3.0.0",
    "tox>=4.0.0",
    "twine>=4.0.0",
    "wheel",
    "bump_my_version>=0.19.0",
    "codecov>=2.0.0",
    "build",
    "cryptography>=44.0.1",
    "ruff>=0.1.0",
    "mypy>=1.5.0",
    "pre-commit>=3.0.0",
    "towncrier>=24,<25",
    "pyrefly>=0.17.1,<0.18.0",
]

[tool.setuptools]
include-package-data = true
zip-safe = false

[tool.setuptools.packages.find]
where = ["."]
include = ["cid*"]

[tool.setuptools.package-data]
"*" = ["*.rst", "*.txt"]

[tool.pytest.ini_options]
testpaths = ["tests"]
python_files = ["test_*.py"]
python_classes = ["Test*"]
python_functions = ["test_*"]
addopts = [
    "--cov=cid/",
    "--cov-report=html",
    "--cov-report=term-missing",
    "--cov-branch",
]

[tool.coverage.run]
source = ["cid"]
omit = [
    "*/tests/*",
    "*/test_*",
]

[tool.coverage.report]
exclude_lines = [
    "pragma: no cover",
    "def __repr__",
    "if self.debug:",
    "if settings.DEBUG",
    "raise AssertionError",
    "raise NotImplementedError",
    "if 0:",
    "if __name__ == .__main__.:",
    "class .*\\bProtocol\\):",
    "@(abc\\.)?abstractmethod",
]


[tool.ruff]
line-length = 100
exclude = ["__init__.py", "*_pb2*.py", "*.pyi"]

[tool.ruff.lint]
select = [
    "F", # Pyflakes
    "E", # pycodestyle errors
    "W", # pycodestyle warnings
    "I", # isort
    "D", # pydocstyle
]
# Ignores from pydocstyle and any other desired ones
ignore = [
    "D100",
    "D101",
    "D102",
    "D103",
    "D105",
    "D106",
    "D107",
    "D200",
    "D203",
    "D204",
    "D205",
    "D212",
    "D400",
    "D401",
    "D412",
    "D415",
]

[tool.ruff.lint.isort]
force-wrap-aliases = true
combine-as-imports = true
extra-standard-library = []
force-sort-within-sections = true
known-first-party = ["cid", "tests"]
known-third-party = ["multibase", "multicodec", "morphys", "multihash"]
force-to-top = ["pytest"]

[tool.ruff.format]
# Using Ruff's Black-compatible formatter.
# Options like quote-style = "double" or indent-style = "space" can be set here if needed.

[tool.mypy]
check_untyped_defs = true
disallow_any_generics = true
disallow_incomplete_defs = true
disallow_subclassing_any = false
disallow_untyped_calls = true
disallow_untyped_decorators = true
disallow_untyped_defs = true
ignore_missing_imports = true
incremental = false
mypy_path = "stubs"
strict_equality = true
strict_optional = true
warn_redundant_casts = true
warn_return_any = false
warn_unused_configs = true
warn_unused_ignores = false

[tool.towncrier]
# Read https://github.com/ipld/py-cid/blob/master/newsfragments/README.md for instructions
directory = "newsfragments"
filename = "HISTORY.rst"
issue_format = "`#{issue} <https://github.com/ipld/py-cid/issues/{issue}>`__"
package = "cid"
title_format = "py-cid v{version} ({project_date})"
underlines = ["-", "~", "^"]

[[tool.towncrier.type]]
directory = "breaking"
name = "Breaking Changes"
showcontent = true

[[tool.towncrier.type]]
directory = "bugfix"
name = "Bugfixes"
showcontent = true

[[tool.towncrier.type]]
directory = "deprecation"
name = "Deprecations"
showcontent = true

[[tool.towncrier.type]]
directory = "docs"
name = "Improved Documentation"
showcontent = true

[[tool.towncrier.type]]
directory = "feature"
name = "Features"
showcontent = true

[[tool.towncrier.type]]
directory = "internal"
name = "Internal Changes - for py-cid Contributors"
showcontent = true

[[tool.towncrier.type]]
directory = "misc"
name = "Miscellaneous Changes"
showcontent = true

[[tool.towncrier.type]]
directory = "performance"
name = "Performance Improvements"
showcontent = true

[[tool.towncrier.type]]
directory = "removal"
name = "Removals"
showcontent = true

[tool.bumpversion]
current_version = "0.4.0"
parse = """
    (?P<major>\\d+)
    \\.(?P<minor>\\d+)
    \\.(?P<patch>\\d+)
		(-
			(?P<stage>[^.]*)
			\\.(?P<devnum>\\d+)
		)?
"""
serialize = [
    "{major}.{minor}.{patch}-{stage}.{devnum}",
    "{major}.{minor}.{patch}",
]
search = "{current_version}"
replace = "{new_version}"
regex = false
ignore_missing_version = false
tag = true
sign_tags = true
tag_name = "v{new_version}"
tag_message = "Bump version: {current_version} → {new_version}"
allow_dirty = false
commit = true
message = "Bump version: {current_version} → {new_version}"

[tool.bumpversion.parts.stage]
optional_value = "stable"
first_value = "stable"
values = ["alpha", "beta", "stable"]

[tool.bumpversion.part.devnum]

[[tool.bumpversion.files]]
filename = "pyproject.toml"
search = 'version = "{current_version}"'
replace = 'version = "{new_version}"'

[[tool.bumpversion.files]]
filename = "cid/__init__.py"
search = '__version__ = "{current_version}"'
replace = '__version__ = "{new_version}"'<|MERGE_RESOLUTION|>--- conflicted
+++ resolved
@@ -31,13 +31,8 @@
 ]
 requires-python = ">=3.10"
 dependencies = [
-<<<<<<< HEAD
-    "py-multibase>=2.0.0,<3.0.0",
+    "py-multibase>=1.0.0",
     "py-multicodec>=1.0.0",
-=======
-    "py-multibase>=1.0.0",
-    "py-multicodec>=0.3.0",
->>>>>>> 99724e93
     "morphys>=1.0,<2.0",
     "py-multihash>=3.0.0",
 ]
